--- conflicted
+++ resolved
@@ -128,11 +128,8 @@
 	FloatToBool        bool
 	FloatToString      string
 	SliceUint8ToString string
-<<<<<<< HEAD
 	StringToSliceUint8 []byte
-=======
 	ArrayUint8ToString string
->>>>>>> d356b770
 	StringToInt        int
 	StringToUint       uint
 	StringToBool       bool
@@ -656,11 +653,8 @@
 		"FloatToBool":        42.42,
 		"FloatToString":      42.42,
 		"SliceUint8ToString": []uint8("foo"),
-<<<<<<< HEAD
 		"StringToSliceUint8": "foo",
-=======
 		"ArrayUint8ToString": [3]uint8{'f', 'o', 'o'},
->>>>>>> d356b770
 		"StringToInt":        "42",
 		"StringToUint":       "42",
 		"StringToBool":       "1",
@@ -705,11 +699,8 @@
 		FloatToBool:        true,
 		FloatToString:      "42.42",
 		SliceUint8ToString: "foo",
-<<<<<<< HEAD
 		StringToSliceUint8: []byte("foo"),
-=======
 		ArrayUint8ToString: "foo",
->>>>>>> d356b770
 		StringToInt:        42,
 		StringToUint:       42,
 		StringToBool:       true,
